--- conflicted
+++ resolved
@@ -4024,7 +4024,6 @@
 			(embedded_fonts no)
 		)
 		(symbol "power:PWR_FLAG"
-<<<<<<< HEAD
 			(power)
 			(pin_numbers
 				(hide yes)
@@ -4126,109 +4125,6 @@
 			(embedded_fonts no)
 		)
 		(symbol "power:VBUS"
-=======
->>>>>>> 67a2e30d
-			(power)
-			(pin_numbers
-				(hide yes)
-			)
-			(pin_names
-				(offset 0)
-				(hide yes)
-			)
-			(exclude_from_sim no)
-			(in_bom yes)
-			(on_board yes)
-			(property "Reference" "#FLG"
-				(at 0 1.905 0)
-				(effects
-					(font
-						(size 1.27 1.27)
-					)
-					(hide yes)
-				)
-			)
-			(property "Value" "PWR_FLAG"
-				(at 0 3.81 0)
-				(effects
-					(font
-						(size 1.27 1.27)
-					)
-				)
-			)
-			(property "Footprint" ""
-				(at 0 0 0)
-				(effects
-					(font
-						(size 1.27 1.27)
-					)
-					(hide yes)
-				)
-			)
-			(property "Datasheet" "~"
-				(at 0 0 0)
-				(effects
-					(font
-						(size 1.27 1.27)
-					)
-					(hide yes)
-				)
-			)
-			(property "Description" "Special symbol for telling ERC where power comes from"
-				(at 0 0 0)
-				(effects
-					(font
-						(size 1.27 1.27)
-					)
-					(hide yes)
-				)
-			)
-			(property "ki_keywords" "flag power"
-				(at 0 0 0)
-				(effects
-					(font
-						(size 1.27 1.27)
-					)
-					(hide yes)
-				)
-			)
-			(symbol "PWR_FLAG_0_0"
-				(pin power_out line
-					(at 0 0 90)
-					(length 0)
-					(name "~"
-						(effects
-							(font
-								(size 1.27 1.27)
-							)
-						)
-					)
-					(number "1"
-						(effects
-							(font
-								(size 1.27 1.27)
-							)
-						)
-					)
-				)
-			)
-			(symbol "PWR_FLAG_0_1"
-				(polyline
-					(pts
-						(xy 0 0) (xy 0 1.27) (xy -1.016 1.905) (xy 0 2.54) (xy 1.016 1.905) (xy 0 1.27)
-					)
-					(stroke
-						(width 0)
-						(type default)
-					)
-					(fill
-						(type none)
-					)
-				)
-			)
-			(embedded_fonts no)
-		)
-		(symbol "power:VBUS"
 			(power)
 			(pin_names
 				(offset 0)
@@ -5461,11 +5357,7 @@
 	)
 	(wire
 		(pts
-<<<<<<< HEAD
-			(xy 69.85 58.42) (xy 74.93 58.42)
-=======
 			(xy 69.85 58.42) (xy 76.2 58.42)
->>>>>>> 67a2e30d
 		)
 		(stroke
 			(width 0)

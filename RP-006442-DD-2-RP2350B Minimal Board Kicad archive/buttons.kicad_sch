--- conflicted
+++ resolved
@@ -164,237 +164,65 @@
 			)
 			(embedded_fonts no)
 		)
-<<<<<<< HEAD
-		(symbol "Switch:SW_Push"
-			(pin_numbers
-				(hide yes)
-			)
-			(pin_names
-				(offset 1.016)
-				(hide yes)
-			)
-			(exclude_from_sim no)
-			(in_bom yes)
-			(on_board yes)
-			(property "Reference" "SW"
-				(at 1.27 2.54 0)
-				(effects
-					(font
-						(size 1.27 1.27)
-					)
-					(justify left)
-				)
-			)
-			(property "Value" "SW_Push"
-				(at 0 -1.524 0)
-				(effects
-					(font
-						(size 1.27 1.27)
-					)
-				)
-			)
-			(property "Footprint" ""
-				(at 0 5.08 0)
-				(effects
-					(font
-						(size 1.27 1.27)
-					)
-					(hide yes)
-				)
-			)
-			(property "Datasheet" "~"
-				(at 0 5.08 0)
-				(effects
-					(font
-						(size 1.27 1.27)
-					)
-					(hide yes)
-				)
-			)
-			(property "Description" "Push button switch, generic, two pins"
-				(at 0 0 0)
-				(effects
-					(font
-						(size 1.27 1.27)
-					)
-					(hide yes)
-				)
-			)
-			(property "ki_keywords" "switch normally-open pushbutton push-button"
-				(at 0 0 0)
-				(effects
-					(font
-						(size 1.27 1.27)
-					)
-					(hide yes)
-				)
-			)
-			(symbol "SW_Push_0_1"
-				(circle
-					(center -2.032 0)
-					(radius 0.508)
-					(stroke
-						(width 0)
-						(type default)
-					)
-					(fill
-						(type none)
-					)
-				)
-				(polyline
-					(pts
-						(xy 0 1.27) (xy 0 3.048)
-					)
-					(stroke
-						(width 0)
-						(type default)
-					)
-					(fill
-						(type none)
-					)
-				)
-				(circle
-					(center 2.032 0)
-					(radius 0.508)
-					(stroke
-						(width 0)
-						(type default)
-					)
-					(fill
-						(type none)
-					)
-				)
-				(polyline
-					(pts
-						(xy 2.54 1.27) (xy -2.54 1.27)
-					)
-					(stroke
-						(width 0)
-						(type default)
-					)
-					(fill
-						(type none)
-					)
-				)
-				(pin passive line
-					(at -5.08 0 0)
-					(length 2.54)
-					(name "1"
-						(effects
-							(font
-								(size 1.27 1.27)
-							)
-						)
-					)
-					(number "1"
-						(effects
-							(font
-								(size 1.27 1.27)
-							)
-						)
-					)
-				)
-				(pin passive line
-					(at 5.08 0 180)
-					(length 2.54)
-					(name "2"
-						(effects
-							(font
-								(size 1.27 1.27)
-							)
-						)
-					)
-					(number "2"
-						(effects
-							(font
-								(size 1.27 1.27)
-							)
-						)
-					)
-				)
-			)
-			(embedded_fonts no)
-		)
-	)
-	(wire
-		(pts
-			(xy 118.11 90.17) (xy 124.46 90.17)
-		)
-		(stroke
-			(width 0)
-			(type default)
-		)
-		(uuid "8c0d05d9-d407-4e0b-9ced-051b3297ee04")
-	)
-	(hierarchical_label "gpio"
-		(shape input)
-		(at 107.95 90.17 180)
-		(effects
-			(font
-				(size 1.27 1.27)
-			)
-			(justify right)
-		)
-		(uuid "15b282e4-91bc-41a3-8684-44c6687cb8a4")
 	)
 	(symbol
-		(lib_id "Switch:SW_Push")
-		(at 129.54 90.17 0)
+		(lib_id "Switch:SW_Omron_B3FS")
+		(at 152.4 101.6 0)
 		(unit 1)
 		(exclude_from_sim no)
 		(in_bom yes)
 		(on_board yes)
 		(dnp no)
 		(fields_autoplaced yes)
-		(uuid "ad369c33-06e6-498a-b068-ae8ddda6eaa5")
+		(uuid "3e561b5f-6041-4e88-b16a-18b4c646397e")
 		(property "Reference" "SW5"
-			(at 129.54 82.55 0)
-			(effects
-				(font
-					(size 1.27 1.27)
-				)
-			)
-		)
-		(property "Value" "SW_Push"
-			(at 129.54 85.09 0)
-			(effects
-				(font
-					(size 1.27 1.27)
-				)
-			)
-		)
-		(property "Footprint" ""
-			(at 129.54 85.09 0)
-			(effects
-				(font
-					(size 1.27 1.27)
-				)
-				(hide yes)
-			)
-		)
-		(property "Datasheet" "~"
-			(at 129.54 85.09 0)
-			(effects
-				(font
-					(size 1.27 1.27)
-				)
-				(hide yes)
-			)
-		)
-		(property "Description" "Push button switch, generic, two pins"
-			(at 129.54 90.17 0)
-			(effects
-				(font
-					(size 1.27 1.27)
-				)
-				(hide yes)
-			)
+			(at 152.4 93.98 0)
+			(effects
+				(font
+					(size 1.27 1.27)
+				)
+			)
+		)
+		(property "Value" "SW_Omron_B3FS"
+			(at 152.4 96.52 0)
+			(effects
+				(font
+					(size 1.27 1.27)
+				)
+			)
+		)
+		(property "Footprint" "Button_Switch_SMD:SW_SPST_Omron_B3FS-100xP"
+			(at 152.4 96.52 0)
+			(effects
+				(font
+					(size 1.27 1.27)
+				)
+				(hide yes)
+			)
+		)
+		(property "Datasheet" "https://omronfs.omron.com/en_US/ecb/products/pdf/en-b3fs.pdf"
+			(at 152.4 96.52 0)
+			(effects
+				(font
+					(size 1.27 1.27)
+				)
+				(hide yes)
+			)
+		)
+		(property "Description" "Omron B3FS 6x6mm single pole normally-open tactile switch"
+			(at 152.4 101.6 0)
+			(effects
+				(font
+					(size 1.27 1.27)
+				)
+				(hide yes)
+			)
+		)
+		(pin "2"
+			(uuid "bebe9f2a-71b3-4951-b24a-4ab7525252cb")
 		)
 		(pin "1"
-			(uuid "8086dd1f-8362-4a91-91a3-a63314d6d34b")
-		)
-		(pin "2"
-			(uuid "bc4fa33b-92b2-4839-865e-7e556efc99b2")
+			(uuid "171817f9-90a9-4297-8205-c6c525fa3559")
 		)
 		(instances
 			(project ""
@@ -405,113 +233,4 @@
 			)
 		)
 	)
-	(symbol
-		(lib_id "Switch:SW_Omron_B3FS")
-		(at 113.03 90.17 0)
-=======
-	)
-	(symbol
-		(lib_id "Switch:SW_Omron_B3FS")
-		(at 152.4 101.6 0)
->>>>>>> a0fa01e5
-		(unit 1)
-		(exclude_from_sim no)
-		(in_bom yes)
-		(on_board yes)
-		(dnp no)
-		(fields_autoplaced yes)
-<<<<<<< HEAD
-		(uuid "e8871f39-47d8-472f-ae3d-17979bc94e8a")
-		(property "Reference" "SW6"
-			(at 113.03 82.55 0)
-=======
-		(uuid "3e561b5f-6041-4e88-b16a-18b4c646397e")
-		(property "Reference" "SW5"
-			(at 152.4 93.98 0)
->>>>>>> a0fa01e5
-			(effects
-				(font
-					(size 1.27 1.27)
-				)
-			)
-		)
-		(property "Value" "SW_Omron_B3FS"
-<<<<<<< HEAD
-			(at 113.03 85.09 0)
-=======
-			(at 152.4 96.52 0)
->>>>>>> a0fa01e5
-			(effects
-				(font
-					(size 1.27 1.27)
-				)
-			)
-		)
-<<<<<<< HEAD
-		(property "Footprint" ""
-			(at 113.03 85.09 0)
-=======
-		(property "Footprint" "Button_Switch_SMD:SW_SPST_Omron_B3FS-100xP"
-			(at 152.4 96.52 0)
->>>>>>> a0fa01e5
-			(effects
-				(font
-					(size 1.27 1.27)
-				)
-				(hide yes)
-			)
-		)
-		(property "Datasheet" "https://omronfs.omron.com/en_US/ecb/products/pdf/en-b3fs.pdf"
-<<<<<<< HEAD
-			(at 113.03 85.09 0)
-=======
-			(at 152.4 96.52 0)
->>>>>>> a0fa01e5
-			(effects
-				(font
-					(size 1.27 1.27)
-				)
-				(hide yes)
-			)
-		)
-		(property "Description" "Omron B3FS 6x6mm single pole normally-open tactile switch"
-<<<<<<< HEAD
-			(at 113.03 90.17 0)
-=======
-			(at 152.4 101.6 0)
->>>>>>> a0fa01e5
-			(effects
-				(font
-					(size 1.27 1.27)
-				)
-				(hide yes)
-			)
-		)
-<<<<<<< HEAD
-		(pin "1"
-			(uuid "c5730810-cd30-4182-bcd0-8c66f8a7ca66")
-		)
-		(pin "2"
-			(uuid "f2645815-833a-421e-a745-2914d6a4801a")
-=======
-		(pin "2"
-			(uuid "bebe9f2a-71b3-4951-b24a-4ab7525252cb")
-		)
-		(pin "1"
-			(uuid "171817f9-90a9-4297-8205-c6c525fa3559")
->>>>>>> a0fa01e5
-		)
-		(instances
-			(project ""
-				(path "/94683f5c-9cd9-448e-be96-9792537b5cb8/ba1de432-0703-49aa-92c9-1bafe9390a02"
-<<<<<<< HEAD
-					(reference "SW6")
-=======
-					(reference "SW5")
->>>>>>> a0fa01e5
-					(unit 1)
-				)
-			)
-		)
-	)
 )